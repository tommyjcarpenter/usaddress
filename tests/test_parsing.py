from usaddress import parse
import training
from training.training import parseTrainingData

class TestSynthetic(object) :
    def test_Parser(self):

        test_file = 'training/test_data/synthetic_osm_data_xml.xml'

        for address_text, components in parseTrainingData(test_file) :
            _, labels_true = zip(*components)
            _, labels_pred = zip(*parse(address_text))
            yield equals, address_text, labels_pred, labels_true


class TestUS50_2(object) :
    def test_Parser(self):

        test_file = 'training/test_data/us50_test_tagged.xml'

        for address_text, components in parseTrainingData(test_file) :
            _, labels_true = zip(*components)
            _, labels_pred = zip(*parse(address_text))
            
            yield fuzzyEquals, address_text, labels_pred, labels_true

def equals(addr, 
           labels_pred, 
           labels_true) :
    print "ADDRESS: ", addr
    assert labels_pred == labels_true

def fuzzyEquals(addr, 
                labels_pred,
                labels_true) : 
    labels = []
    fuzzy_labels = []
    for label in labels_pred:
        if label.startswith('StreetName') :
            fuzzy_labels.append('StreetName')
        else:
            fuzzy_labels.append(label)
    for label in labels_true:
        labels.append(label)
    print "ADDRESS:    ", addr
    print "fuzzy pred: ", fuzzy_labels
    print "true:       ", labels
<<<<<<< HEAD
    assert fuzzy_labels == labels

def tokenEquals(addr_string, correct_tokens) :
    print "ADDRESS:   ", addr_string
    print "tokenized: ", tokenize(addr_string)
    assert tokenize(addr_string) == correct_tokens
=======
    assert fuzzy_labels == labels
>>>>>>> f09f185b
<|MERGE_RESOLUTION|>--- conflicted
+++ resolved
@@ -45,13 +45,4 @@
     print "ADDRESS:    ", addr
     print "fuzzy pred: ", fuzzy_labels
     print "true:       ", labels
-<<<<<<< HEAD
-    assert fuzzy_labels == labels
-
-def tokenEquals(addr_string, correct_tokens) :
-    print "ADDRESS:   ", addr_string
-    print "tokenized: ", tokenize(addr_string)
-    assert tokenize(addr_string) == correct_tokens
-=======
-    assert fuzzy_labels == labels
->>>>>>> f09f185b
+    assert fuzzy_labels == labels