--- conflicted
+++ resolved
@@ -3,13 +3,8 @@
 except ImportError :
     raise ImportError("setuptools module required, please go to https://pypi.python.org/pypi/setuptools and follow the instructions for installing setuptools")
 
-
 setup(
-<<<<<<< HEAD
-    version='0.1.1',
-=======
     version='0.2.1',
->>>>>>> cf07b1eb
     url='https://github.com/datamade/usaddress',
     description='Parse US addresses using conditional random fields',
     name='usaddress',
