import os
import string
import pycrfsuite
import re
from collections import OrderedDict
import warnings

DIRECTIONS = set(['n', 's', 'e', 'w',
                  'ne', 'nw', 'se', 'sw',
                  'north', 'south', 'east', 'west', 
                  'northeast', 'northwest', 'southeast', 'southwest'])

try :
    TAGGER = pycrfsuite.Tagger()
<<<<<<< HEAD
    TAGGER.open(os.path.split(os.path.abspath(__file__))[0] 
                + '/usaddr.crfsuite')
=======
    path = os.path.split(os.path.abspath(__file__))[0] + '/usaddr.crfsuite'
    TAGGER.open(path)
>>>>>>> cbab28e1
except IOError :
    warnings.warn("You must train the model (run training/training.py) and create the usaddr.crfsuite file before you can use the parse and tag methods")

def parse(address_string) :

    tokens = tokenize(address_string)

    if not tokens :
        return []

    features = addr2features(tokens)

    tags = TAGGER.tag(features)
    return zip(tokens, tags)

def tag(address_string) :
    tagged_address = OrderedDict()
    for token, label in parse(address_string) :
        tagged_address.setdefault(label, []).append(token)

    for token in tagged_address :
        component = ' '.join(tagged_address[token])
        component = component.strip(" ,;")
        tagged_address[token] = component

    return tagged_address 


def tokenize(address_string) :
    re_tokens = re.compile(r"""
    \b[^\s,;#]+[.,;]*   # ['ab. cd,ef '] -> ['ab.', 'cd,', 'ef']
    |
    [#&]                # [^'#abc'] -> ['#']
    """,
                           re.VERBOSE | re.UNICODE)

    tokens = re_tokens.findall(address_string)

    if not tokens :
        return []

    return tokens


def tokenFeatures(token) :

    token_clean = re.sub(r'(^[\W]*)|([\s,;]$)', u'', token)
    token_abbrev = re.sub(r'[.]', u'', token_clean.lower())
    features = {'lower' : token_clean.lower(), 
                'nopunc' : token_abbrev,
                'isupper' : token_clean.isupper(),
                'islower' : token_clean.islower(), 
                'istitle' : token_clean.istitle(), 
                'isalldigits' : token_clean.isdigit(),
                'split_digit' :  bool(re.match(r'\d+[\W\S]+\d+', 
                                               token_clean)),
                'digit.length' : unicode(len(token_clean)
                                         if token_clean.isdigit() 
                                         else False),
                'endsinpunc' : token[-1] in string.punctuation,
                'end.delim' : token[-1] in (u',', u';'),
                'word.length' : unicode(len(token_clean)
                                        if not token_clean.isdigit()
                                        else False),
                'directional' : token_abbrev in DIRECTIONS,
                'has.vowels'  : bool(set(token_clean) & set('aeiou')),
                }

    return features

def addr2features(address):
    
    feature_sequence = [tokenFeatures(address[0])]
    previous_features = feature_sequence[-1].copy()

    for token in address[1:] :
        token_features = tokenFeatures(token) 
        current_features = token_features.copy()

        feature_sequence[-1]['next'] = current_features
        token_features['previous'] = previous_features
            
        feature_sequence.append(token_features)

        previous_features = current_features

    feature_sequence[0]['address.start'] = True
    feature_sequence[-1]['address.end'] = True

    if len(feature_sequence) > 1 :
        feature_sequence[1]['previous']['address.start'] = True
        feature_sequence[-2]['next']['address.end'] = True

    return feature_sequence<|MERGE_RESOLUTION|>--- conflicted
+++ resolved
@@ -12,13 +12,8 @@
 
 try :
     TAGGER = pycrfsuite.Tagger()
-<<<<<<< HEAD
-    TAGGER.open(os.path.split(os.path.abspath(__file__))[0] 
-                + '/usaddr.crfsuite')
-=======
     path = os.path.split(os.path.abspath(__file__))[0] + '/usaddr.crfsuite'
     TAGGER.open(path)
->>>>>>> cbab28e1
 except IOError :
     warnings.warn("You must train the model (run training/training.py) and create the usaddr.crfsuite file before you can use the parse and tag methods")
 
