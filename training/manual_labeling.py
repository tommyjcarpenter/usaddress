import usaddress
from lxml import etree
import sys


def consoleLabel(raw_addr, label_options): 

    friendly_tag_dict = dict((label[1], label[0])
                            for label in label_options)
    friendly_tag_dict['Null'] = friendly_tag_dict[None] #this could be smarter
    valid_responses = ['y', 'n', 's', 'f', '']
    addrs_left_to_tag = []
    finished = False

    addrs_left_to_tag = raw_addr.copy()

    total_addrs = len(raw_addr)

    tagged_addr = set([])

    for i, addr_string in enumerate(raw_addr, 1):
        if not finished:

            print "(%s of %s)" % (i, total_addrs)
            print "-"*50
            print "ADDRESS STRING: ", addr_string
                
            preds = usaddress.parse(addr_string)

            user_input = None 
            while user_input not in valid_responses :


                friendly_addr = [(token[0], friendly_tag_dict[token[1]]) for token in preds]
                print_table(friendly_addr)

                sys.stderr.write('Is this correct? (y)es / (n)o / (s)kip / (f)inish tagging\n')
                user_input = sys.stdin.readline().strip()

                if user_input =='y':
                    tagged_addr.add(tuple(preds))
                    addrs_left_to_tag.remove(addr_string)

                elif user_input =='n':
                    corrected_addr = manualTagging(preds, 
                                                label_options,
                                                friendly_tag_dict)
                    tagged_addr.add(tuple(corrected_addr))
                    addrs_left_to_tag.remove(addr_string)


                elif user_input in ('' or 's') :
                    print "Skipped\n"
                elif user_input == 'f':
                    finished = True

    print "Done! Yay!"
    
    return tagged_addr, addrs_left_to_tag



def print_table(table):
    col_width = [max(len(x) for x in col) for col in zip(*table)]
    for line in table:
        print "| %s |" % " | ".join("{:{}}".format(x, col_width[i])
                                for i, x in enumerate(line))
        


def manualTagging(preds, label_options, friendly_tag_dict):
    valid_input_tags = dict((tag[0], tag[1]) 
                            for tag in label_options)
    tagged_addr = []
    for token in preds:
        valid_tag = False
        while not valid_tag:
            print 'What is \''+token[0]+'\' ? If '+ friendly_tag_dict[token[1]]+' hit return' #where should the tag list be printed?
            user_input_tag = sys.stdin.readline().strip()
            if user_input_tag in valid_input_tags or user_input_tag == '':
                valid_tag = True
            else:
                print 'These are the valid inputs:'
                for label in label_options:
                    print label[0]

        xml_tag = ''
        if user_input_tag == '':
            xml_tag = token[1]
        else:
            xml_tag = valid_input_tags[user_input_tag]

        tagged_addr.append((token[0], xml_tag))
    return tagged_addr


def list2XMLfile(addr_list, filepath):
    address_list_xml = etree.Element('AddressCollection')

    for addr in addr_list:
        addr_xml = etree.Element('AddressString')
        xml_token_list = []
        for token in addr:
            if token[1] == None or token[1] == 'Null': #make this smarter
                if len(xml_token_list) > 0:
                    xml_token_list[-1].tail = token[0] + ' '
            else:
                token_xml = etree.Element(token[1])
                token_xml.text = token[0]
                token_xml.tail = ' '
                xml_token_list.append(token_xml)
        xml_token_list[-1].tail = ''
        addr_xml.extend(xml_token_list)
        address_list_xml.append(addr_xml)

    with open( filepath, 'w' ) as f:
        f.write(etree.tostring(address_list_xml, pretty_print = True))

def list2file(addr_list, filepath):
    file = open( filepath, 'w' )
    for addr in addr_list:
        file.write('"%s"\n' % addr)


if __name__ == '__main__' :

    import csv
    from argparse import ArgumentParser
    import unidecode

    labels = [
        ['punc', None],
        ['addr #', 'AddressNumber'],
<<<<<<< HEAD
        ['st dir', 'StreetNamePreDirectional'],
        ['st name', 'StreetName'],
        ['st type', 'StreetNamePostType'],
=======
        ['street dir pre', 'StreetNamePreDirectional'],
        ['street name', 'StreetName'],
        ['street type, post', 'StreetNamePostType'],
        ['street type, pre', 'StreetNamePreType'],
        ['street dir post', 'StreetNamePostDirectional'],
>>>>>>> 784e52d5
        ['unit type', 'OccupancyType'],
        ['unit #', 'OccupancyIdentifier'],
        ['box type', 'USPSBoxType'],
        ['box #', 'USPSBoxID'],
        ['city', 'PlaceName'],
        ['state', 'StateName'],
        ['zip', 'ZipCode'],
        ['landmark', 'LandmarkName'],
        ['box group type', 'USPSBoxGroupType'],
        ['box group id', 'USPSBoxGroupID'],
        ['address number suffix', 'AddressNumberSuffix'],
        ['subaddress id', 'SubaddressIdentifier'],
        ['subaddress type', 'SubaddressType'],
        ['recipient', 'Recipient'],
        ['streetname modifer, pre', 'StreetNamePreModifier']

    ]


    parser = ArgumentParser(description="Label some addresses")
    parser.add_argument(dest="filename", 
                        help="input csv with addresses", metavar="FILE")
    args = parser.parse_args()

    
    with open(args.filename) as infile :
        reader = csv.reader(infile)

        address_strings = set([unidecode.unidecode(row[0]) for row in reader])

    tagged_addr_list, remaining_addrs = consoleLabel(address_strings, labels) 
    list2XMLfile(tagged_addr_list, 'labeled.xml')
    list2file(remaining_addrs, 'unlabeled.csv')<|MERGE_RESOLUTION|>--- conflicted
+++ resolved
@@ -131,17 +131,11 @@
     labels = [
         ['punc', None],
         ['addr #', 'AddressNumber'],
-<<<<<<< HEAD
-        ['st dir', 'StreetNamePreDirectional'],
+        ['st dir pre', 'StreetNamePreDirectional'],
+        ['st dir post', 'StreetNamePostDirectional'],
         ['st name', 'StreetName'],
-        ['st type', 'StreetNamePostType'],
-=======
-        ['street dir pre', 'StreetNamePreDirectional'],
-        ['street name', 'StreetName'],
-        ['street type, post', 'StreetNamePostType'],
-        ['street type, pre', 'StreetNamePreType'],
-        ['street dir post', 'StreetNamePostDirectional'],
->>>>>>> 784e52d5
+        ['st type post', 'StreetNamePostType'],
+        ['st type pre', 'StreetNamePreType'],
         ['unit type', 'OccupancyType'],
         ['unit #', 'OccupancyIdentifier'],
         ['box type', 'USPSBoxType'],
